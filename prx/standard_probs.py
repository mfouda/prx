--- conflicted
+++ resolved
@@ -36,15 +36,10 @@
 from __future__ import division
 import numpy as np
 
-<<<<<<< HEAD
-from .func_classes import (L1Norm, L1L2Norm, L2Norm, L2NormSqHalf,
-                           L2BallInd, LInfBallInd, ZerosInd)
-=======
 from .standard_funcs import (
     L1Norm, L1L2Norm, L2Norm, L2NormSqHalf,
     L2BallInd, LInfBallInd, ZerosInd,
 )
->>>>>>> 1a18236f
 from .prox_algos import proxgrad, proxgradaccel, admm, admmlin, pdhg
 
 __all__ = ['bpdn', 'dantzig', 'l1rls', 'srlasso', 'zcls']
@@ -288,11 +283,7 @@
         l1norm(l2norm(x, axis)).
     This can be used to solve the 'block' or 'group' sparsity problem.
 
-<<<<<<< HEAD
-    Additional keyword arguments are passed to admmlin.
-=======
-    Additional keyword arguments are passed to proxgrad.
->>>>>>> 1a18236f
+    Additional keyword arguments are passed to admmlin.
 
     """
     try:
